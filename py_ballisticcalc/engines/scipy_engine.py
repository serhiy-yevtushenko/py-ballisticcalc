--- conflicted
+++ resolved
@@ -151,14 +151,9 @@
             Tuple[Distance, Angular]: The maximum range and the launch angle to reach it.
 
         Raises:
-<<<<<<< HEAD
-            ValueError: If the angle bracket excludes the look_angle.
-            ImportError: If SciPy is not installed.
-=======
             ImportError: If SciPy is not installed.
             ValueError: If the angle bracket excludes the look_angle.
             OutOfRangeError: If we fail to find a max range.
->>>>>>> 56f88c0d
 
         TODO: Make sure user hasn't restricted angle bracket to exclude the look_angle.
             ... and check for weird situations, like backward-bending trajectories,
@@ -299,16 +294,6 @@
         self._init_trajectory(shot_info)
 
         target_look_dist_ft = distance >> Distance.Foot
-<<<<<<< HEAD
-
-        #region Edge cases
-        if abs(target_look_dist_ft) < self.calc_step:
-            raise ZeroFindingError(0, 0, Angular.Radian(self.look_angle),
-                    reason=f"Target distance {target_look_dist_ft}ft too small for zeroing.")
-        if abs(self.look_angle - math.radians(90)) < self.VERTICAL_ANGLE_EPSILON_DEGREES:
-            # Virtually vertical shot
-            return Angular.Radian(self.look_angle)
-=======
         look_angle = shot_info.look_angle >> Angular.Radian
 
         #region Edge cases
@@ -318,17 +303,12 @@
         if abs(look_angle - math.radians(90)) < self.VERTICAL_ANGLE_EPSILON_DEGREES:
             # Virtually vertical shot
             return shot_info.look_angle
->>>>>>> 56f88c0d
         #endregion Edge cases
 
         _cZeroFindingAccuracy = self._config.cZeroFindingAccuracy
         _cMaxIterations = self._config.cMaxIterations
 
-<<<<<<< HEAD
-        zero_distance = target_look_dist_ft * math.cos(self.look_angle)  # Horizontal distance
-=======
         zero_distance = target_look_dist_ft * math.cos(look_angle)  # Horizontal distance
->>>>>>> 56f88c0d
 
         iterations_count = 0
         previous_distance = 0.0
@@ -353,29 +333,17 @@
             height = t.height >> Distance.Foot
             trajectory_angle = t.angle >> Angular.Radian    # Flight angle at current distance
             #signed_error = height - height_at_zero
-<<<<<<< HEAD
-            signed_error = height - math.tan(self.look_angle) * current_distance
-            sensitivity = math.tan(self.barrel_elevation) * math.tan(trajectory_angle)
-            if -1.5 < sensitivity < -0.5:
-                # Scenario too unstable for 1st order iteration
-=======
             signed_error = height - math.tan(look_angle) * current_distance
             sensitivity = math.tan(self.barrel_elevation) * math.tan(trajectory_angle)
             if -1.5 < sensitivity < -0.5:
                 # Scenario too unstable for 1st order iteration
                 logger.debug("Unstable scenario detected in zero_angle(); calling find_zero_angle()")
->>>>>>> 56f88c0d
                 break
             else:
                 correction = -signed_error / (current_distance * (1 + sensitivity))  # 1st order correction
 
-<<<<<<< HEAD
-            # print(f'Zero step {iterations_count}: error={signed_error} '
-            #      f'\t{self.barrel_elevation}rad\t at {current_distance}ft. Correction={correction}rads')
-=======
             logger.debug(f'Zero step {iterations_count}: error={signed_error} '
                 f'\t{self.barrel_elevation}rad\t at {current_distance}ft. Correction={correction}rads')
->>>>>>> 56f88c0d
 
             zero_error = math.fabs(signed_error)
             if (prev_range := math.fabs(previous_distance - zero_distance)) > self.ALLOWED_HORIZONTAL_ZERO_ERROR_FEET:
